--- conflicted
+++ resolved
@@ -131,8 +131,7 @@
 "linkDevice.passwordError" = "The password you entered does not unlock this account";
 "linkDevice.networkError" = "A network error occured during the export";
 "linkDevice.defaultError" = "An error occured during the export";
-<<<<<<< HEAD
-"linkDevice.explanationMessage" = "To complete the process, you need to open Ring on the new device and choose the option \"Link this device to an account.\" Your pin is valid for 10 minutes";
+"linkDevice.explanationMessage" = "To complete the process, you need to open Ring on the new device and choose the option \"Link this device to an account.\" Your PIN is valid for 10 minutes";
 "linkDevice.hudMessage" = "Verifying";
 
 //Contact Page
@@ -152,7 +151,3 @@
 "dataTransfer.readableStatusSuccess" = "Complete";
 "dataTransfer.readableStatusAccept" = "Accept";
 "dataTransfer.readableStatusCancel" = "Cancel";
-=======
-"linkDevice.explanationMessage" = "To complete the process, you need to open Ring on the new device and choose the option \"Link this device to an account.\" Your PIN is valid for 10 minutes";
-"linkDevice.hudMessage" = "Verifying";
->>>>>>> aaf797ec
